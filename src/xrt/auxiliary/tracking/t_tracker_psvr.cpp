--- conflicted
+++ resolved
@@ -10,11 +10,8 @@
 #include "xrt/xrt_tracking.h"
 
 #include "tracking/t_tracking.h"
-<<<<<<< HEAD
 #include "tracking/t_calibration_opencv.hpp"
-=======
-#include "tracking/t_calibration_opencv.h"
->>>>>>> 83c2a740
+
 
 #include "util/u_misc.h"
 #include "util/u_debug.h"
@@ -32,7 +29,6 @@
 #include <permutations.hpp>
 #include <Eigen/Eigen>
 #include <opencv2/opencv.hpp>
-<<<<<<< HEAD
 #include <inttypes.h>
 
 #define PSVR_NUM_LEDS 7
@@ -55,22 +51,6 @@
         undistort_rectify_map_x = rectification.remap_x;
         undistort_rectify_map_y = rectification.remap_y;
     }
-=======
-
-#define PSVR_NUM_LEDS 7
-
-struct View
-{
-	cv::Mat undistort_map_x;
-	cv::Mat undistort_map_y;
-	cv::Mat rectify_map_x;
-	cv::Mat rectify_map_y;
-
-	std::vector<cv::KeyPoint> keypoints;
-
-	cv::Mat frame_undist;
-	cv::Mat frame_rectified;
->>>>>>> 83c2a740
 };
 
 typedef enum led_tag
@@ -87,33 +67,19 @@
 
 typedef struct model_vertex
 {
-<<<<<<< HEAD
     int32_t vertex_index;
     Eigen::Vector4f position;
-=======
-	uint32_t model_index;
-	Eigen::Vector3f position;
->>>>>>> 83c2a740
+
 	led_tag_t tag;
 	bool active;
 
 	bool
-	operator<(const model_vertex &mv) const
-	{
-<<<<<<< HEAD
+    operator<(const model_vertex &mv) const {
         return (vertex_index < mv.vertex_index);
-=======
-		return (model_index < mv.model_index);
->>>>>>> 83c2a740
 	}
 	bool
-	operator>(const model_vertex &mv) const
-	{
-<<<<<<< HEAD
+    operator>(const model_vertex &mv) const {
         return (vertex_index > mv.vertex_index);
-=======
-		return (model_index > mv.model_index);
->>>>>>> 83c2a740
 	}
 
 } model_vertex_t;
@@ -122,22 +88,13 @@
 {
     float angle;
     float distance;
-<<<<<<< HEAD
     int32_t vertex_index;
     Eigen::Vector4f position;
-=======
-    uint32_t vertex_index;
-    Eigen::Vector3f position;
->>>>>>> 83c2a740
 } match_data_t;
 
 typedef struct match_vertex
 {
-<<<<<<< HEAD
     int32_t vertex_index;
-=======
-    uint32_t vertex_index;
->>>>>>> 83c2a740
     std::vector<match_data_t> vertex_data;
 } match_vertex_t;
 
@@ -149,11 +106,7 @@
 
 typedef struct match_model
 {
-<<<<<<< HEAD
     std::vector<match_data_t> measurements;
-=======
-    std::vector<match_data_t> data;
->>>>>>> 83c2a740
 } match_model_t;
 
 
@@ -187,13 +140,9 @@
         struct xrt_quat rot = {};
     } optical;
 
-<<<<<<< HEAD
     Eigen::Quaternionf optical_rotation_correction;
     Eigen::Matrix4f corrected_imu_rotation;
 
-
-=======
->>>>>>> 83c2a740
 	model_vertex_t model_vertices[PSVR_NUM_LEDS];
     std::vector<match_data_t> last_vertices;
 	cv::KalmanFilter track_filters[PSVR_NUM_LEDS];
@@ -208,8 +157,6 @@
 	std::vector<cv::KeyPoint> l_blobs, r_blobs;
     std::vector<match_model_t> matches;
 
-<<<<<<< HEAD
-
     std::vector<cv::Point3f> world_points;
 
     std::vector<Eigen::Vector4f> pruned_points;
@@ -223,18 +170,10 @@
     float outlier_thresh=15.0f;
     float merge_thresh=0.5f;
 
-=======
->>>>>>> 83c2a740
     FILE* dump_file;
 };
 
-static float
-<<<<<<< HEAD
-dist_3d(Eigen::Vector4f a, Eigen::Vector4f b)
-=======
-dist_3d(Eigen::Vector3f a, Eigen::Vector3f b)
->>>>>>> 83c2a740
-{
+static float dist_3d(Eigen::Vector4f a, Eigen::Vector4f b) {
     return sqrt((a[0] - b[0]) * (a[0] - b[0]) +
            (a[1] - b[1]) * (a[1] - b[1]) + (a[2] - b[2]) * (a[2] - b[2]));
 }
@@ -271,13 +210,8 @@
 		current_kf->transitionMatrix.at<float>(1, 4) = dt;
 		current_kf->transitionMatrix.at<float>(2, 5) = dt;
 
-<<<<<<< HEAD
         current_led->vertex_index = i;
-=======
-		current_led->model_index = i;
->>>>>>> 83c2a740
-		current_led->tag =
-		    (led_tag_t)(i + 1); // increment, as 0 is TAG_NONE
+        current_led->tag = (led_tag_t)(i + 1); // increment, as 0 is TAG_NONE
 		cv::Mat prediction = current_kf->predict();
 		current_led->position[0] = prediction.at<float>(0, 0);
 		current_led->position[1] = prediction.at<float>(1, 0);
@@ -297,11 +231,7 @@
 		current_kf->transitionMatrix.at<float>(1, 4) = dt;
 		current_kf->transitionMatrix.at<float>(2, 5) = dt;
 
-<<<<<<< HEAD
         current_led->vertex_index = i;
-=======
-		current_led->model_index = i;
->>>>>>> 83c2a740
 		current_led->tag =
 		    (led_tag_t)(i + 1); // increment, as 0 is TAG_NONE
 		cv::Mat measurement = cv::Mat(3, 1, CV_32F);
@@ -322,7 +252,6 @@
 
 static void verts_to_measurement(std::vector<model_vertex_t>* meas_data, std::vector<match_data_t>* match_vertices)
 {
-<<<<<<< HEAD
     match_vertices->clear();
     if (meas_data->size() < 3) {
         for (uint32_t i=0;i<meas_data->size();i++) {
@@ -339,22 +268,10 @@
     model_vertex_t ref_a = meas_data->at(0);
     model_vertex_t ref_b = meas_data->at(1);
     Eigen::Vector4f ref_vec = ref_b.position-ref_a.position;
-=======
-
-    if (meas_data->size() < 3) {
-        return;
-    }
-    match_vertices->clear();
-
-    model_vertex_t ref_a = meas_data->at(0);
-    model_vertex_t ref_b = meas_data->at(1);
-    Eigen::Vector3f ref_vec = ref_b.position-ref_a.position;
->>>>>>> 83c2a740
     float ref_len = dist_3d(ref_a.position,ref_b.position);
 
     for (uint32_t i=0;i<meas_data->size();i++) {
         model_vertex_t vp = meas_data->at(i);
-<<<<<<< HEAD
         Eigen::Vector4f point_vec = vp.position-ref_a.position;
         match_data_t md;
         md.vertex_index = i;
@@ -369,30 +286,15 @@
                 md.angle = -1 * acos(point_vec3.normalized().dot(ref_vec3.normalized()));
             } else {
                 md.angle = acos(point_vec3.normalized().dot(ref_vec3.normalized()));
-=======
-        Eigen::Vector3f point_vec = vp.position-ref_a.position;
-        match_data_t md;
-        md.vertex_index = i;
-        md.position = vp.position;
-        if (i != 0) {
-            Eigen::Vector3f plane_norm = ref_vec.cross(point_vec).normalized();
-            if (plane_norm.z() < 0) {
-                md.angle = -1 * acos(point_vec.normalized().dot(ref_vec.normalized()));
-            } else {
-                md.angle = acos(point_vec.normalized().dot(ref_vec.normalized()));
->>>>>>> 83c2a740
             }
             //printf("WAT: %f %f\n",dist_3d(point_vec,ref_a.position),ref_len);
             md.distance = dist_3d(vp.position,ref_a.position)/ref_len;
 
             //z dir is inverted in camera coords
-<<<<<<< HEAD
-            if (vp_pos3.dot(Eigen::Vector3f(0.0,0.0,-1.0f)) < 0 ) {
-=======
-            if (vp.position.dot(Eigen::Vector3f(0.0,0.0,-1.0f)) < 0 ) {
->>>>>>> 83c2a740
-                        md.distance *= -1;
-                    }
+
+            if (vp_pos3.dot(Eigen::Vector3f(0.0,0.0,-1.0f)) < 0.0f ) {
+                md.distance *= -1.0f;
+            }
         }
         else
         {
@@ -429,10 +331,6 @@
     }
     return diff * 0.1f;
 }
-
-<<<<<<< HEAD
-
-
 
 
 static void
@@ -706,19 +604,6 @@
         printf("SOLVING WITH IMU\n");
         return solve_with_imu(t,measured_points,last_measurement,solved,5.0f);
     }
-=======
-static bool disambiguate(TrackerPSVR &t,std::vector<match_data_t>* measured_points,model_vertex_t* last_measurement,uint32_t frame_no) {
-    //global tracked_labels
-    //global bestModel
-
-
-    if (measured_points->size() < 3) {
-        printf("Need at least 3 points to disabiguate\n");
-        return false;
-    }
-
-
->>>>>>> 83c2a740
 
     float lowestError=65535.0f;
     int32_t bestModel = -1;
@@ -733,11 +618,7 @@
 
         //fill in our 'proposed' vertex indices from the model data (this will be overwritten once our best model is selected
         for (uint32_t i=0;i<measured_points->size();i++) {
-<<<<<<< HEAD
             measured_points->at(i).vertex_index = m.measurements.at(i).vertex_index;
-=======
-            measured_points->at(i).vertex_index = m.data.at(i).vertex_index;
->>>>>>> 83c2a740
         }
 
         //reject any configuration that puts 'TL' or 'TR' above 'BL' or
@@ -746,13 +627,10 @@
         //printf("last diff: model %d %f\n",i,ld);
 
         for (uint32_t j =1; j < measured_points->size() ;j++) {
-<<<<<<< HEAD
+
                 squaredSum += fabs(measured_points->at(j).distance - m.measurements.at(j).distance);// * (measured_points->at(j).distance - m.data.at(j).distance);
                 squaredSum += fabs(measured_points->at(j).angle - m.measurements.at(j).angle);// * (measured_points->at(j).angle - m.data.at(j).angle);
-=======
-                squaredSum += fabs(measured_points->at(j).distance - m.data.at(j).distance);// * (measured_points->at(j).distance - m.data.at(j).distance);
-                squaredSum += fabs(measured_points->at(j).angle - m.data.at(j).angle);// * (measured_points->at(j).angle - m.data.at(j).angle);
->>>>>>> 83c2a740
+
                 //printf("%d squaredSum: %f\n",j,squaredSum);
         }
             float rmsError = squaredSum;// + ld;//sqrt(squaredSum);
@@ -767,13 +645,9 @@
     printf("model %d:\t",bestModel);
     match_model_t m = t.matches[bestModel];
 
-<<<<<<< HEAD
     for (uint32_t i=0;i < m.measurements.size();i++) {
         printf(" %d %f %f ",m.measurements[i].vertex_index,m.measurements[i].distance,m.measurements[i].angle);
-=======
-    for (uint32_t i=0;i < m.data.size();i++) {
-        printf(" %d %f %f ",m.data[i].vertex_index,m.data[i].distance,m.data[i].angle);
->>>>>>> 83c2a740
+
     }
     printf("\n");
 
@@ -786,7 +660,6 @@
 
 
     for (uint32_t i=0;i<measured_points->size();i++) {
-<<<<<<< HEAD
         measured_points->at(i).vertex_index = m.measurements.at(i).vertex_index;
         printf("%d %f %f %f %d\n",i, measured_points->at(i).position.x(), measured_points->at(i).position.y(),measured_points->at(i).position.z(),measured_points->at(i).vertex_index);
     }
@@ -814,134 +687,7 @@
 
 
 
-static void
-=======
-        measured_points->at(i).vertex_index = m.data.at(i).vertex_index;
-        printf("%d %f %f %f %d\n",i, measured_points->at(i).position.x(), measured_points->at(i).position.y(),measured_points->at(i).position.z(),measured_points->at(i).vertex_index);
-    }
-
-}
-
-
-
-static void
-remove_outliers(std::vector<cv::Point3f> *orig_points,
-                std::vector<Eigen::Vector3f> *pruned_points,
-                float outlier_thresh)
-{
-
-    if (orig_points->size() == 0) {
-        return;
-    }
-    // immediately prune anything that is measured as
-	// 'behind' the camera
-	std::vector<Eigen::Vector3f> temp_points;
-
-	for (uint32_t i = 0; i < orig_points->size(); i++) {
-		cv::Point3f p = orig_points->at(i);
-		if (p.z < 0) {
-			temp_points.push_back(Eigen::Vector3f(p.x, p.y, p.z));
-		}
-	}
-
-    if (temp_points.size() == 0)
-    {
-        return;
-    }
-	std::vector<float> x_values;
-	std::vector<float> y_values;
-	std::vector<float> z_values;
-	for (uint32_t i = 0; i < temp_points.size(); i++) {
-		x_values.push_back(temp_points[i][0]);
-		y_values.push_back(temp_points[i][1]);
-		z_values.push_back(temp_points[i][2]);
-	}
-
-	std::nth_element(x_values.begin(),
-	                 x_values.begin() + x_values.size() / 2,
-	                 x_values.end());
-	float median_x = x_values[x_values.size() / 2];
-	std::nth_element(y_values.begin(),
-	                 y_values.begin() + y_values.size() / 2,
-	                 y_values.end());
-	float median_y = y_values[y_values.size() / 2];
-	std::nth_element(z_values.begin(),
-	                 z_values.begin() + z_values.size() / 2,
-	                 z_values.end());
-	float median_z = z_values[z_values.size() / 2];
-
-	for (uint32_t i = 0; i < temp_points.size(); i++) {
-		float error_x = temp_points[i][0] - median_x;
-		float error_y = temp_points[i][1] - median_y;
-		float error_z = temp_points[i][2] - median_z;
-
-		float rms_error =
-		    sqrt((error_x * error_x) + (error_y * error_y) +
-		         (error_z * error_z));
-
-		if (rms_error < outlier_thresh) {
-			pruned_points->push_back(temp_points[i]);
-		}
-	}
-}
-
-static void
-match_triangles(Eigen::Matrix4f *t1_mat,
-                Eigen::Matrix4f *t1_to_t2_mat,
-                Eigen::Vector3f t1_a,
-                Eigen::Vector3f t1_b,
-                Eigen::Vector3f t1_c,
-                Eigen::Vector3f t2_a,
-                Eigen::Vector3f t2_b,
-                Eigen::Vector3f t2_c)
-{
-	*t1_mat = Eigen::Matrix4f().Identity();
-	Eigen::Matrix4f t2_mat = Eigen::Matrix4f().Identity();
-
-    Eigen::Vector3f t1_x_vec = (t1_b - t1_a).normalized();
-    Eigen::Vector3f t1_z_vec = (t1_c - t1_a).cross(t1_b - t1_a).normalized();
-	Eigen::Vector3f t1_y_vec = t1_x_vec.cross(t1_z_vec).normalized();
-
-	Eigen::Vector3f t2_x_vec = (t2_b - t2_a).normalized();
-    Eigen::Vector3f t2_z_vec = (t2_c - t2_a).cross(t2_b - t2_a).normalized();
-	Eigen::Vector3f t2_y_vec = t2_x_vec.cross(t2_z_vec).normalized();
-
-	t1_mat->col(0) << t1_x_vec[0], t1_x_vec[1], t1_x_vec[2], 0.0f;
-	t1_mat->col(1) << t1_y_vec[0], t1_y_vec[1], t1_y_vec[2], 0.0f;
-	t1_mat->col(2) << t1_z_vec[0], t1_z_vec[1], t1_z_vec[2], 0.0f;
-    t1_mat->col(3) << t1_a[0], t1_a[1], t1_a[2], 1.0f;
-
-	t2_mat.col(0) << t2_x_vec[0], t2_x_vec[1], t2_x_vec[2], 0.0f;
-	t2_mat.col(1) << t2_y_vec[0], t2_y_vec[1], t2_y_vec[2], 0.0f;
-	t2_mat.col(2) << t2_z_vec[0], t2_z_vec[1], t2_z_vec[2], 0.0f;
-    t2_mat.col(3) << t2_a[0], t2_a[1], t2_a[2], 1.0f;
-
-    *t1_to_t2_mat = t1_mat->inverse() * t2_mat;
-
-}
-
-static void
-create_model(TrackerPSVR &t)
-{
-	t.model_vertices[0] = {0, Eigen::Vector3f(-2.51408f, 3.77113f, 0.0f),
-                           TAG_TL,true};
-    t.model_vertices[1] = {1, Eigen::Vector3f(-2.51408f, -3.77113f, 0.0f),
-                           TAG_TR,true};
-    t.model_vertices[2] = {2, Eigen::Vector3f(0.0f, 0.0f, 1.07253f), TAG_C,true};
-    t.model_vertices[3] = {3, Eigen::Vector3f(2.51408f, 3.77113f, 0.0f),TAG_BL,true};
-    t.model_vertices[4] = {4, Eigen::Vector3f(2.51408f, -3.77113f, 0.0f),
-                           TAG_BR,true};
-    t.model_vertices[5] = {5, Eigen::Vector3f(0.0f, 4.52535f, -3.36583f),
-                           TAG_SL,true};
-    t.model_vertices[6] = {6, Eigen::Vector3f(0.0f, -4.52535f, -3.36584f),
-                           TAG_SR,true};
-}
-
-
-
-static void
->>>>>>> 83c2a740
-create_match_list(TrackerPSVR &t)
+static void create_match_list(TrackerPSVR &t)
 {
 	// create our permutation list
 	for (auto &&vec : iter::permutations(t.model_vertices)) {
@@ -949,17 +695,12 @@
 
 		model_vertex_t ref_pt_a = vec[0];
 		model_vertex_t ref_pt_b = vec[1];
-<<<<<<< HEAD
         Eigen::Vector3f ref_vec3 = (ref_pt_b.position - ref_pt_a.position).head<3>();
 
-=======
-		Eigen::Vector3f ref_vec = ref_pt_b.position - ref_pt_a.position;
->>>>>>> 83c2a740
 		float normScale = dist_3d(ref_pt_a.position, ref_pt_b.position);
 
         match_data_t md;
         for (auto &&i : vec) {
-<<<<<<< HEAD
             Eigen::Vector3f point_vec3 = (i.position-ref_pt_a.position).head<3>();
             md.vertex_index = i.vertex_index;
             md.distance =
@@ -970,36 +711,14 @@
 
             Eigen::Vector3f plane_norm =
                 ref_vec3.cross(point_vec3).normalized();
-=======
-            Eigen::Vector3f point_vec = i.position-ref_pt_a.position;
-            md.vertex_index = i.model_index;
-            md.distance =
-			    dist_3d(i.position, ref_pt_a.position) / normScale;
-            if (i.position.dot(Eigen::Vector3f(0.0,0.0,1.0f)) < 0 ) {
-                        md.distance *= -1;
-                    }
-
-			Eigen::Vector3f plane_norm =
-                ref_vec.cross(point_vec).normalized();
->>>>>>> 83c2a740
             if (ref_pt_a.position != i.position) {
 
 				if (plane_norm.normalized().z() < 0) {
                     md.angle =
-					    -1 *
-<<<<<<< HEAD
-                        acos((point_vec3).normalized().dot(ref_vec3.normalized()));
+                        -1 * acos((point_vec3).normalized().dot(ref_vec3.normalized()));
 				} else {
                     md.angle =
                         acos(point_vec3.normalized().dot(ref_vec3.normalized()));
-=======
-                        acos(point_vec.normalized().dot(
-					        ref_vec.normalized()));
-				} else {
-                    md.angle =
-                        acos(point_vec.normalized().dot(
-					        ref_vec.normalized()));
->>>>>>> 83c2a740
 				}
 			} else {
                 md.angle = 0.0f;
@@ -1008,11 +727,7 @@
             if (md.angle != md.angle) {md.angle = 0.0f;}
             if (md.distance != md.distance) {md.distance = 0.0f;}
 
-<<<<<<< HEAD
             m.measurements.push_back(md);
-=======
-            m.data.push_back(md);
->>>>>>> 83c2a740
 		}
         if (match_possible(&m)){
             t.matches.push_back(m);
@@ -1023,7 +738,6 @@
 static void
 do_view(TrackerPSVR &t, View &view, cv::Mat &grey)
 {
-<<<<<<< HEAD
     // Undistort and rectify the whole image.
     cv::remap(grey,                         // src
               view.frame_undist_rectified,  // dst
@@ -1040,41 +754,13 @@
                   0);
 
                    // type
-=======
-	// Undistort the whole image.
-	cv::remap(grey,                 // src
-	          view.frame_undist,    // dst
-	          view.undistort_map_x, // map1
-	          view.undistort_map_y, // map2
-	          cv::INTER_LINEAR,     // interpolation
-	          cv::BORDER_CONSTANT,  // borderMode
-	          cv::Scalar(0, 0, 0)); // borderValue
-
-	// Rectify the whole image.
-	cv::remap(view.frame_undist,    // src
-	          view.frame_rectified, // dst
-	          view.rectify_map_x,   // map1
-	          view.rectify_map_y,   // map2
-	          cv::INTER_LINEAR,     // interpolation
-	          cv::BORDER_CONSTANT,  // borderMode
-	          cv::Scalar(0, 0, 0)); // borderValue
-
-	cv::threshold(view.frame_rectified, // src
-	              view.frame_rectified, // dst
-	              32.0,                 // thresh
-	              255.0,                // maxval
-	              0);                   // type
->>>>>>> 83c2a740
 
 	// tracker_measurement_t m = {};
 
 	// Do blob detection with our masks.
 	//! @todo Re-enable masks.
-<<<<<<< HEAD
+
     t.sbd->detect(view.frame_undist_rectified, // image
-=======
-	t.sbd->detect(view.frame_rectified, // image
->>>>>>> 83c2a740
 	              view.keypoints,       // keypoints
                   cv::noArray());       // mask
 }
@@ -1093,38 +779,13 @@
 
 	model_vertex_t measured_pose[PSVR_NUM_LEDS];
 
-    if (!t.calibrated) {
-        bool ok = calibration_get_stereo(
-            "PS4_EYE",                  // name
-            xf->width,                  // width
-            xf->height,                 // height
-            false,                      // use_fisheye
-            &t.view[0].undistort_map_x, // l_undistort_map_x
-            &t.view[0].undistort_map_y, // l_undistort_map_y
-            &t.view[0].rectify_map_x,   // l_rectify_map_x
-            &t.view[0].rectify_map_y,   // l_rectify_map_y
-            &t.view[1].undistort_map_x, // r_undistort_map_x
-            &t.view[1].undistort_map_y, // r_undistort_map_y
-            &t.view[1].rectify_map_x,   // r_rectify_map_x
-            &t.view[1].rectify_map_y,   // r_rectify_map_y
-            &t.disparity_to_depth);     // disparity_to_depth
-
-        if (ok) {
-            printf("loaded calibration for camera!\n");
-            t.calibrated = true;
-        } else {
-            xrt_frame_reference(&xf, NULL);
-            return;
-        }
-    }
-
     // get our raw measurements
 
 	t.view[0].keypoints.clear();
 	t.view[1].keypoints.clear();
 	t.l_blobs.clear();
 	t.r_blobs.clear();
-
+    t.world_points.clear();
 
 	int cols = xf->width / 2;
 	int rows = xf->height;
@@ -1164,187 +825,6 @@
 	}
 
 	// Convert our 2d point + disparities into 3d points.
-	std::vector<cv::Point3f> world_points;
-	if (t.l_blobs.size() > 0) {
-		for (uint32_t i = 0; i < t.l_blobs.size(); i++) {
-			float disp = t.r_blobs[i].pt.x - t.l_blobs[i].pt.x;
-			cv::Vec4d xydw(t.l_blobs[i].pt.x, t.l_blobs[i].pt.y,
-			               disp, 1.0f);
-			// Transform
-			cv::Vec4d h_world =
-			    (cv::Matx44d)t.disparity_to_depth * xydw;
-
-			// Divide by scale to get 3D vector from homogeneous
-			// coordinate. invert x while we are here.
-			world_points.push_back(cv::Point3f(
-			    -h_world[0] / h_world[3], h_world[1] / h_world[3],
-			    h_world[2] / h_world[3]));
-		}
-	}
-
-
-	// remove outliers from our measurement list
-	std::vector<Eigen::Vector3f> pruned_points;
-	remove_outliers(&world_points, &pruned_points, 10);
-
-	// try matching our leds against the predictions
-	// if error low, fit model using raw and filtered positions
-    if (pruned_points.size() < 7) {
-    std::vector<model_vertex_t> world_pruned;
-    for (uint32_t i=0;i< pruned_points.size();i++) {
-        model_vertex_t mv;
-        mv.position = pruned_points[i];
-        world_pruned.push_back(mv);
-        fprintf(t.dump_file,"%f,%f,%f\n",mv.position.x(),mv.position.y(),mv.position.z());
-    }
-    fprintf(t.dump_file,"\n");
-
-    if (world_pruned.size() > 2)
-    {
-        std::vector<match_data_t> match_verts;
-        verts_to_measurement(&world_pruned,&match_verts);
-
-        disambiguate(t,&match_verts,NULL,0);
-
-        //take our first two tracked verts, and compute the positions of all the other verts relative to that.
-        Eigen::Vector3f meas_ref_a = world_pruned[0].position;
-        Eigen::Vector3f meas_ref_b = world_pruned[1].position;
-
-
-        Eigen::Vector3f model_ref_a = t.model_vertices[match_verts.at(0).vertex_index].position;
-        Eigen::Vector3f model_ref_b = t.model_vertices[match_verts.at(1).vertex_index].position;
-
-        //as a limited enhancement - use the largest triangle
-
-        float highestLength = 0.0f;
-        uint32_t best_model_vert = 0;
-        uint32_t c=0;
-        for (uint32_t i=2;i < match_verts.size();i++) {
-            Eigen::Vector3f model_vert = t.model_vertices[match_verts.at(i).vertex_index].position;
-            float l = dist_3d(model_vert,model_ref_a);
-            if ( i  > 1 && ( l > highestLength) ) {
-                 best_model_vert  = i;
-                 highestLength = l;
-            }
-        }
-        Eigen::Vector3f meas_ref_c = world_pruned[best_model_vert].position;
-
-        float model_scale  = dist_3d(meas_ref_a,meas_ref_b) / dist_3d(model_ref_a,model_ref_b);
-        model_ref_a = model_scale * model_ref_a;
-        model_ref_b = model_scale *  model_ref_b;
-        Eigen::Vector3f model_ref_c =  model_scale * t.model_vertices[match_verts[best_model_vert].vertex_index].position;
-
-        //get the center vertex position of of model - we will transform
-        //this into measurement space
-        Eigen::Vector3f model_center_offset = model_ref_a - (model_scale * t.model_vertices[2].position); //2 is TAG_C
-        Eigen::Matrix4f tri1_a_basis;
-        Eigen::Matrix4f tri1_b_basis;
-        Eigen::Matrix4f tri1_c_basis;
-        Eigen::Matrix4f a_model_to_meas;
-        Eigen::Matrix4f b_model_to_meas;
-        Eigen::Matrix4f c_model_to_meas;
-
-        match_triangles(&tri1_a_basis,&a_model_to_meas,model_ref_a,model_ref_b,model_ref_c,meas_ref_a,meas_ref_b,meas_ref_c);
-        //match_triangles(&tri1_b_basis,&b_model_to_meas,model_ref_b,model_ref_c,model_ref_a,meas_ref_b,meas_ref_c,meas_ref_a);
-        //match_triangles(&tri1_c_basis,&c_model_to_meas,model_ref_c,model_ref_a,model_ref_b,meas_ref_c,meas_ref_a,meas_ref_b);
-
-     //   Eigen::Matrix4f meas_a_basis = tri1_a_basis * a_model_to_meas;
-     //   Eigen::Matrix4f meas_b_basis = tri1_b_basis * b_model_to_meas;
-     //   Eigen::Matrix4f meas_c_basis = tri1_c_basis * c_model_to_meas;
-
-        Eigen::Matrix4f model_center_transform = tri1_a_basis * a_model_to_meas * tri1_a_basis.inverse();
-
-
-        t.optical.pos.x = model_center_transform(0,3); //row-first
-        t.optical.pos.y = model_center_transform(1,3);
-        t.optical.pos.z = model_center_transform(2,3);
-        printf("POS: %f %f %f\n",t.optical.pos.x,t.optical.pos.y,t.optical.pos.z);
-        Eigen::Matrix3f r = model_center_transform.block(0,0,3,3);
-        Eigen::Quaternionf rot(r);
-        t.optical.rot.x = rot.x();
-        t.optical.rot.y = rot.y();
-        t.optical.rot.z = rot.z();
-        t.optical.rot.w = rot.w();
-        printf("ROT: %f %f %f %f\n",t.optical.rot.x,t.optical.rot.y,t.optical.rot.z,t.optical.rot.w);
-
-        //t.optical.rot.w = 1.0f;
-        // update filter
-
-        filter_update(measured_pose, t.track_filters, dt);
-        t.last_vertices.clear();
-        for (uint32_t i=0;i<match_verts.size();i++) {
-            t.last_vertices.push_back(match_verts[i]);
-        }
-    }
-
-    } else {
-        printf("Too many blobs to be a PSVR! %d\n",pruned_points.size());
-    }
-
-
-	// predict again, using camera-frame -> screen latency as dt.
-	// match triangles from model to filtered measurement
-
-	// construct xrt pose
-
-
-
-    t.corrected_imu_rotation.setIdentity();
-    t.corrected_imu_rotation.block<3,3>(0,0) = (Eigen::Quaternionf(t.fusion.rot.w,t.fusion.rot.x,t.fusion.rot.y,t.fusion.rot.z) * t.optical_rotation_correction).toRotationMatrix();
-    float dt = 1.0f;
-	// get our predicted filtered led positions, if any
-	model_vertex_t predicted_pose[PSVR_NUM_LEDS];
-	filter_predict(predicted_pose, t.track_filters, dt);
-
-	model_vertex_t measured_pose[PSVR_NUM_LEDS];
-
-
-    // get our raw measurements
-
-	t.view[0].keypoints.clear();
-	t.view[1].keypoints.clear();
-	t.l_blobs.clear();
-	t.r_blobs.clear();
-    t.world_points.clear();
-
-	int cols = xf->width / 2;
-	int rows = xf->height;
-	int stride = xf->stride;
-
-	cv::Mat l_grey(rows, cols, CV_8UC1, xf->data, stride);
-	cv::Mat r_grey(rows, cols, CV_8UC1, xf->data + cols, stride);
-
-
-	do_view(t, t.view[0], l_grey);
-	do_view(t, t.view[1], r_grey);
-
-	// do some basic matching to come up with likely disparity-pairs.
-
-	for (uint32_t i = 0; i < t.view[0].keypoints.size(); i++) {
-		cv::KeyPoint l_blob = t.view[0].keypoints[i];
-		int l_index = -1;
-		int r_index = -1;
-
-		for (uint32_t j = 0; j < t.view[1].keypoints.size(); j++) {
-			float lowest_dist = 128;
-			cv::KeyPoint r_blob = t.view[1].keypoints[j];
-			// find closest point on same-ish scanline
-			if ((l_blob.pt.y < r_blob.pt.y + 3) &&
-			    (l_blob.pt.y > r_blob.pt.y - 3) &&
-			    ((r_blob.pt.x - l_blob.pt.x) < lowest_dist)) {
-				lowest_dist = r_blob.pt.x - l_blob.pt.x;
-				r_index = j;
-				l_index = i;
-			}
-		}
-
-		if (l_index > -1 && r_index > -1) {
-			t.l_blobs.push_back(t.view[0].keypoints.at(l_index));
-			t.r_blobs.push_back(t.view[1].keypoints.at(r_index));
-		}
-	}
-
-	// Convert our 2d point + disparities into 3d points.
     if (t.l_blobs.size() > 0) {
 		for (uint32_t i = 0; i < t.l_blobs.size(); i++) {
 			float disp = t.r_blobs[i].pt.x - t.l_blobs[i].pt.x;
@@ -1662,7 +1142,6 @@
         init_filter(t.track_filters[i],0.1f,0.1f,1.0f);
     }
 
-<<<<<<< HEAD
     StereoCameraCalibrationWrapper wrapped(*data);
     StereoRectificationMaps rectify(*data);
     t.view[0].populate_from_calib(data->view[0], rectify.view[0].rectify);
@@ -1670,8 +1149,6 @@
     t.disparity_to_depth = rectify.disparity_to_depth_mat;
     t.calibrated = true;
 
-=======
->>>>>>> 83c2a740
     // clang-format off
     cv::SimpleBlobDetector::Params blob_params;
     blob_params.filterByArea = false;
@@ -1690,11 +1167,8 @@
 
     t.sbd = cv::SimpleBlobDetector::create(blob_params);
 
-<<<<<<< HEAD
     t.corrected_imu_rotation = Eigen::Matrix4f().Identity();
 
-=======
->>>>>>> 83c2a740
     create_model(t);
     create_match_list(t);
 
@@ -1729,7 +1203,5 @@
 
     t.dump_file = fopen("/tmp/psvr_dump.txt","w");
 
-    t.dump_file = fopen("/tmp/psvr_dump.txt","w");
-
 	return 0;
 }